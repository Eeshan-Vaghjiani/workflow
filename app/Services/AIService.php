<?php

namespace App\Services;

use Illuminate\Support\Facades\Http;
use Illuminate\Support\Facades\Log;

class AIService
{
    protected $apiKey;
    protected $baseUrl;
    protected $model;
    protected $verifySSL;

    public function __construct()
    {
<<<<<<< HEAD
        // Get the API key from .env
        $this->apiKey = env('OPENROUTER_API_KEY');
        if (empty($this->apiKey)) {
            throw new \RuntimeException('OPENROUTER_API_KEY is not set in .env file');
        }
        
=======
        // Get the API key from .env, with a fallback to a free demo key if not set
        // Note: Using the demo key has limited requests per month
        $this->apiKey = env('OPENROUTER_API_KEY', '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');
>>>>>>> d07745d5
        $this->baseUrl = 'https://openrouter.ai/api/v1';
        // Using mistralai/mistral-7b-instruct as it's a free model with good performance
        $this->model = env('OPENROUTER_MODEL', 'mistralai/mistral-7b-instruct');
        $this->verifySSL = env('OPENROUTER_VERIFY_SSL', false);

        // Log API Key information (masked for security)
        $keyLength = strlen($this->apiKey);
        $maskedKey = substr($this->apiKey, 0, 10) . str_repeat('*', $keyLength - 14) . substr($this->apiKey, -4);
        Log::info('AIService initialized', [
            'key_length' => $keyLength,
            'masked_key' => $maskedKey,
            'model' => $this->model,
            'verify_ssl' => $this->verifySSL ? 'true' : 'false',
        ]);
    }

    /**
     * Process a natural language prompt to create assignment tasks
     *
     * @param string $prompt The user's prompt describing tasks to create
     * @param int $userId The ID of the user making the request
     * @param int $groupId The ID of the group for which tasks are being created
     * @return array Structured data for creating tasks
     */
    public function processTaskPrompt(string $prompt, int $userId, int $groupId): array
    {
        try {
            // Get group members to help AI distribute tasks
            $groupMembers = [];
            try {
                $group = \App\Models\Group::with('members')->find($groupId);
                if ($group && $group->members->count() > 0) {
                    foreach ($group->members as $member) {
                        $groupMembers[] = $member->name;
                    }
                }
            } catch (\Exception $e) {
                // If there's an error getting group members, continue without them
                \Illuminate\Support\Facades\Log::warning('Could not get group members: ' . $e->getMessage());
            }

            $http = Http::withHeaders([
                'Authorization' => 'Bearer ' . $this->apiKey,
                'Content-Type' => 'application/json',
                'HTTP-Referer' => config('app.url', 'http://localhost'),
                'X-Title' => 'Workflow Task Manager'
            ]);

            if (!$this->verifySSL) {
                $http = $http->withoutVerifying();
            }

            // Create system message with group members if available
            $systemMessage = "You are a helpful assistant specialized in creating structured task assignments. Your ONLY job is to return valid, parseable JSON.
            When the user describes assignment tasks they want to create, extract the following information:
            1. The title of the assignment
            2. The unit name for the assignment (course code or subject name)
            3. The description of the assignment
            4. The individual tasks within the assignment";

            if (!empty($groupMembers)) {
                $systemMessage .= "\n\nThe following group members are available to be assigned tasks. Please distribute tasks evenly among them:
                " . implode(", ", $groupMembers);
            }

            $systemMessage .= "\n\nFor each task, specify:
            - Title (short but descriptive)
            - Description (more details)
            - Who it is assigned to (choose from the available group members)
            - Start date (relative to now)
            - End date (absolute date or relative to start date)
            - Priority (low, medium, or high)
<<<<<<< HEAD
            - Effort hours (estimated time needed to complete the task, from 1-20 hours)
            - Importance (scale of 1-5, where 5 is most important)
=======
>>>>>>> d07745d5

            CRITICAL: Your entire response must ONLY be valid JSON with no additional text before or after. DO NOT include markdown backticks, explanations, or any other text.

            The JSON structure must be:
            {
                \"assignment\": {
                    \"title\": \"Assignment title\",
                    \"unit_name\": \"Unit or course name\",
                    \"description\": \"Assignment description\",
                    \"due_date\": \"YYYY-MM-DD\"
                },
                \"tasks\": [
                    {
                        \"title\": \"Task 1 title\",
                        \"description\": \"Task 1 description\",
                        \"assigned_to_name\": \"Person's Name\",
                        \"start_date\": \"YYYY-MM-DD\",
                        \"end_date\": \"YYYY-MM-DD\",
                        \"priority\": \"medium\",
                        \"effort_hours\": 3,
                        \"importance\": 4
                    }
                ]
            }

<<<<<<< HEAD
            When determining effort hours and importance, consider:
            - Effort hours: Realistic estimate of how many hours it would take to complete the task (1-20)
              - Simple tasks: 1-3 hours
              - Medium tasks: 4-8 hours
              - Complex tasks: 9-20 hours
            
            - Importance: How critical the task is to the overall assignment success
              - 5: Critical path task, project cannot succeed without it
              - 4: Very important task with major impact
              - 3: Standard task with moderate impact
              - 2: Supporting task with minor impact
              - 1: Nice-to-have task with minimal impact
            
            - When assigning tasks, consider:
              1. Balancing workload by considering both effort AND importance
              2. Assigning related tasks to the same person when logical
              3. Each member should have a mix of high and low importance tasks
            
=======
>>>>>>> d07745d5
            Always use the YYYY-MM-DD format for dates. Your ENTIRE response must be parseable as JSON.";

            // Log request parameters
            Log::info('Making OpenRouter API request', [
                'model' => $this->model,
                'system_message_length' => strlen($systemMessage),
                'prompt_length' => strlen($prompt),
            ]);

            // Make the API request
            $response = $http->post($this->baseUrl . '/chat/completions', [
                'model' => $this->model,
                'messages' => [
                    ['role' => 'system', 'content' => $systemMessage],
                    ['role' => 'user', 'content' => $prompt],
                ],
                'temperature' => 0.1,
                'response_format' => ["type" => "json_object"],
            ]);

            if ($response->failed()) {
                Log::error('OpenRouter API request failed', [
                    'status' => $response->status(),
                    'reason' => $response->reason(),
                    'body' => $response->body()
                ]);
                return [
                    'error' => 'OpenRouter API request failed: ' . $response->status() . ' ' . $response->reason(),
                    'details' => $response->body()
                ];
            }

            $data = $response->json();

            Log::info('OpenRouter API response', [
                'status_code' => $response->status(),
                'headers' => $response->headers(),
                'data' => $data,
            ]);

            if (!isset($data['choices'][0]['message']['content'])) {
                Log::error('Invalid AI response', ['response' => $data]);
                return ['error' => 'Invalid AI response: ' . json_encode($data)];
            }

            $rawContent = $data['choices'][0]['message']['content'];
            // Log the raw content from the API for debugging
            Log::info('Raw AI content', ['content' => $rawContent]);

            // Try to extract JSON content if it's wrapped in markdown code blocks
            if (preg_match('/```(?:json)?(.*?)```/s', $rawContent, $matches)) {
                $jsonContent = trim($matches[1]);
                Log::info('Extracted JSON from code block', ['extracted' => $jsonContent]);
            } else {
                $jsonContent = $rawContent;
            }

            // Use robust JSON parser instead of simple json_decode
            $content = $this->robustJsonDecode($jsonContent);

            if ($content === null) {
                Log::error('All JSON parsing attempts failed', [
                    'raw_content' => $rawContent,
                    'json_content' => $jsonContent
                ]);
                return ['error' => 'Failed to parse AI response: Syntax error'];
            }

            return $content;
        } catch (\Exception $e) {
            Log::error('Exception in AI processing', [
                'error' => $e->getMessage(),
                'trace' => $e->getTraceAsString()
            ]);
            return [
                'error' => 'AI Service Error: ' . $e->getMessage(),
                'debug' => [
                    'file' => $e->getFile(),
                    'line' => $e->getLine()
                ]
            ];
        }
    }

    /**
     * Test the OpenRouter API connection
     *
     * @return array Connection status information
     */
    public function testConnection(): array
    {
        try {
            $http = Http::withHeaders([
                'Authorization' => 'Bearer ' . $this->apiKey,
                'Content-Type' => 'application/json',
                'HTTP-Referer' => config('app.url', 'http://localhost'),
            ])->withoutVerifying();

            // First test: get models list
            $modelsResponse = $http->get($this->baseUrl . '/models');

            if ($modelsResponse->failed()) {
                return [
                    'success' => false,
                    'error' => 'Failed to retrieve models: ' . $modelsResponse->status() . ' ' . $modelsResponse->reason(),
                    'response' => $modelsResponse->body()
                ];
            }

            // Simple test message
            $chatResponse = $http->post($this->baseUrl . '/chat/completions', [
                'model' => $this->model,
                'messages' => [
                    ['role' => 'user', 'content' => 'Say "The OpenRouter API is working!"']
                ],
                'max_tokens' => 50
            ]);

            if ($chatResponse->failed()) {
                return [
                    'success' => false,
                    'error' => 'Chat test failed: ' . $chatResponse->status() . ' ' . $chatResponse->reason(),
                    'response' => $chatResponse->body()
                ];
            }

            $data = $chatResponse->json();

            if (!isset($data['choices'][0]['message']['content'])) {
                return [
                    'success' => false,
                    'error' => 'Missing content in response',
                    'response' => $data
                ];
            }

            return [
                'success' => true,
                'message' => 'OpenRouter API is working properly',
                'response' => $data['choices'][0]['message']['content']
            ];
        } catch (\Exception $e) {
            return [
                'success' => false,
                'error' => 'Exception: ' . $e->getMessage()
            ];
        }
    }

    /**
     * Clean up a JSON string to improve parsability
     *
     * @param string $json The potentially malformed JSON string
     * @return string Cleaned JSON string
     */
    private function cleanJsonString(string $json): string
    {
        // Replace Unicode quotes with regular quotes
        $json = str_replace(["\u201C", "\u201D", "\u201E", "\u2018", "\u2019"], '"', $json);

        // Remove BOM and non-breaking spaces
        $json = preg_replace('/[\x00-\x1F\x80-\xFF]/', '', $json);

        // Fix trailing commas in arrays and objects (common issue with AI-generated JSON)
        $json = preg_replace('/,\s*([\]}])/m', '$1', $json);

        // Remove comments
        $json = preg_replace('!/\*.*?\*/!s', '', $json);
        $json = preg_replace('!//.*?$!m', '', $json);

        // Try to fix unescaped quotes in values (risky, but can help)
        $json = preg_replace('/"([^"]*)":\s*"([^"]*)"([^"]*)"/', '"$1": "$2\\"$3"', $json);

        // Log the cleaned JSON
        Log::info('Cleaned JSON string', ['original_length' => strlen($json), 'cleaned' => $json]);

        return $json;
    }

    /**
     * Robust JSON decoder that tries multiple approaches for parsing
     * AI-generated JSON that may have formatting issues
     *
     * @param string $jsonString The JSON string to parse
     * @return array|null The decoded JSON or null if parsing fails
     */
    private function robustJsonDecode(string $jsonString): ?array
    {
        // First try simple decode
        $decoded = json_decode($jsonString, true);
        if (json_last_error() === JSON_ERROR_NONE && is_array($decoded)) {
            return $decoded;
        }

        // Clean the string and try again
        $cleaned = $this->cleanJsonString($jsonString);
        $decoded = json_decode($cleaned, true);
        if (json_last_error() === JSON_ERROR_NONE && is_array($decoded)) {
            return $decoded;
        }

        // More aggressive approach - extract anything that looks like JSON
        if (preg_match('/(\{.*\})/s', $jsonString, $matches)) {
            $extracted = $matches[1];
            Log::info('Extracted JSON object', ['extracted' => $extracted]);

            $decoded = json_decode($extracted, true);
            if (json_last_error() === JSON_ERROR_NONE && is_array($decoded)) {
                return $decoded;
            }

            // Try cleaning the extracted portion
            $cleanedExtract = $this->cleanJsonString($extracted);
            $decoded = json_decode($cleanedExtract, true);
            if (json_last_error() === JSON_ERROR_NONE && is_array($decoded)) {
                return $decoded;
            }
        }

        // Last resort - try to fix specific syntax errors
        try {
            // Use built-in PHP parser to identify potential syntax errors
            $tempFile = tempnam(sys_get_temp_dir(), 'json_');
            file_put_contents($tempFile, '<?php $json = ' . var_export($cleaned, true) . ';');
            include $tempFile;
            unlink($tempFile);

            // If we got here without a parse error, try to manually build a structure
            if (isset($json) && is_string($json)) {
                // Extract all key-value pairs using regex
                preg_match_all('/"([^"]+)"\s*:\s*"([^"]+)"/', $json, $matches, PREG_SET_ORDER);

                $result = ['assignment' => [], 'tasks' => []];
                foreach ($matches as $match) {
                    $key = $match[1];
                    $value = $match[2];

                    // Determine where this pair belongs
                    if (in_array($key, ['title', 'unit_name', 'description', 'due_date'])) {
                        $result['assignment'][$key] = $value;
                    } else {
                        // This is likely a task property
                        // We can't easily reconstruct the full task structure here
                        // This is a simplification
                        $result['tasks'][0][$key] = $value;
                    }
                }

                return $result;
            }
        } catch (\Throwable $e) {
            Log::error('Exception in robust JSON parsing', [
                'error' => $e->getMessage(),
                'trace' => $e->getTraceAsString()
            ]);
        }

        // If we get here, all parsing attempts failed
        return null;
    }
<<<<<<< HEAD

    /**
     * Distribute tasks among group members evenly considering task effort and importance
     * 
     * @param array $tasks List of tasks with effort, importance, and other attributes
     * @param array $groupMembers List of group members who can be assigned tasks
     * @return array Modified tasks with assigned_to fields populated
     */
    public function distributeTasks(array $tasks, array $groupMembers): array
    {
        if (empty($groupMembers) || empty($tasks)) {
            return $tasks;
        }
        
        // Calculate initial workload scores for each member
        $memberWorkloads = [];
        foreach ($groupMembers as $member) {
            $memberWorkloads[$member['id']] = [
                'id' => $member['id'], 
                'name' => $member['name'],
                'totalWorkload' => 0,
                'taskCount' => 0
            ];
        }
        
        // First, sort tasks by importance (descending) and effort (descending)
        usort($tasks, function($a, $b) {
            // Compare importance first
            $importanceComp = ($b['importance'] ?? 1) - ($a['importance'] ?? 1);
            if ($importanceComp !== 0) {
                return $importanceComp;
            }
            
            // If importance is equal, compare effort
            return ($b['effort_hours'] ?? 1) - ($a['effort_hours'] ?? 1);
        });
        
        // Assign each task to the member with the lowest current workload
        foreach ($tasks as &$task) {
            // Skip if already assigned
            if (!empty($task['assigned_user_id'])) {
                // Update the workload for the already assigned member
                if (isset($memberWorkloads[$task['assigned_user_id']])) {
                    $memberWorkloads[$task['assigned_user_id']]['totalWorkload'] += ($task['effort_hours'] ?? 1) * ($task['importance'] ?? 1);
                    $memberWorkloads[$task['assigned_user_id']]['taskCount']++;
                }
                continue;
            }
            
            // Find member with lowest current workload
            $lowestWorkloadMember = null;
            $lowestWorkload = PHP_INT_MAX;
            
            foreach ($memberWorkloads as $memberId => $workloadInfo) {
                if ($workloadInfo['totalWorkload'] < $lowestWorkload) {
                    $lowestWorkload = $workloadInfo['totalWorkload'];
                    $lowestWorkloadMember = $memberId;
                }
            }
            
            // Assign task to member with lowest workload
            if ($lowestWorkloadMember !== null) {
                $task['assigned_user_id'] = $lowestWorkloadMember;
                $task['assigned_to_name'] = $memberWorkloads[$lowestWorkloadMember]['name'];
                
                // Update workload
                $taskEffort = ($task['effort_hours'] ?? 1);
                $taskImportance = ($task['importance'] ?? 1);
                $memberWorkloads[$lowestWorkloadMember]['totalWorkload'] += $taskEffort * $taskImportance;
                $memberWorkloads[$lowestWorkloadMember]['taskCount']++;
            }
        }
        
        return $tasks;
    }
=======
>>>>>>> d07745d5
}<|MERGE_RESOLUTION|>--- conflicted
+++ resolved
@@ -14,20 +14,10 @@
 
     public function __construct()
     {
-<<<<<<< HEAD
-        // Get the API key from .env
-        $this->apiKey = env('OPENROUTER_API_KEY');
-        if (empty($this->apiKey)) {
-            throw new \RuntimeException('OPENROUTER_API_KEY is not set in .env file');
-        }
-        
-=======
         // Get the API key from .env, with a fallback to a free demo key if not set
         // Note: Using the demo key has limited requests per month
         $this->apiKey = env('OPENROUTER_API_KEY', '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');
->>>>>>> d07745d5
         $this->baseUrl = 'https://openrouter.ai/api/v1';
-        // Using mistralai/mistral-7b-instruct as it's a free model with good performance
         $this->model = env('OPENROUTER_MODEL', 'mistralai/mistral-7b-instruct');
         $this->verifySSL = env('OPENROUTER_VERIFY_SSL', false);
 
@@ -42,18 +32,9 @@
         ]);
     }
 
-    /**
-     * Process a natural language prompt to create assignment tasks
-     *
-     * @param string $prompt The user's prompt describing tasks to create
-     * @param int $userId The ID of the user making the request
-     * @param int $groupId The ID of the group for which tasks are being created
-     * @return array Structured data for creating tasks
-     */
     public function processTaskPrompt(string $prompt, int $userId, int $groupId): array
     {
         try {
-            // Get group members to help AI distribute tasks
             $groupMembers = [];
             try {
                 $group = \App\Models\Group::with('members')->find($groupId);
@@ -63,8 +44,7 @@
                     }
                 }
             } catch (\Exception $e) {
-                // If there's an error getting group members, continue without them
-                \Illuminate\Support\Facades\Log::warning('Could not get group members: ' . $e->getMessage());
+                Log::warning('Could not get group members: ' . $e->getMessage());
             }
 
             $http = Http::withHeaders([
@@ -78,7 +58,6 @@
                 $http = $http->withoutVerifying();
             }
 
-            // Create system message with group members if available
             $systemMessage = "You are a helpful assistant specialized in creating structured task assignments. Your ONLY job is to return valid, parseable JSON.
             When the user describes assignment tasks they want to create, extract the following information:
             1. The title of the assignment
@@ -98,11 +77,8 @@
             - Start date (relative to now)
             - End date (absolute date or relative to start date)
             - Priority (low, medium, or high)
-<<<<<<< HEAD
             - Effort hours (estimated time needed to complete the task, from 1-20 hours)
             - Importance (scale of 1-5, where 5 is most important)
-=======
->>>>>>> d07745d5
 
             CRITICAL: Your entire response must ONLY be valid JSON with no additional text before or after. DO NOT include markdown backticks, explanations, or any other text.
 
@@ -128,37 +104,32 @@
                 ]
             }
 
-<<<<<<< HEAD
             When determining effort hours and importance, consider:
             - Effort hours: Realistic estimate of how many hours it would take to complete the task (1-20)
               - Simple tasks: 1-3 hours
               - Medium tasks: 4-8 hours
               - Complex tasks: 9-20 hours
-            
+
             - Importance: How critical the task is to the overall assignment success
               - 5: Critical path task, project cannot succeed without it
               - 4: Very important task with major impact
               - 3: Standard task with moderate impact
               - 2: Supporting task with minor impact
               - 1: Nice-to-have task with minimal impact
-            
+
             - When assigning tasks, consider:
               1. Balancing workload by considering both effort AND importance
               2. Assigning related tasks to the same person when logical
               3. Each member should have a mix of high and low importance tasks
-            
-=======
->>>>>>> d07745d5
+
             Always use the YYYY-MM-DD format for dates. Your ENTIRE response must be parseable as JSON.";
 
-            // Log request parameters
             Log::info('Making OpenRouter API request', [
                 'model' => $this->model,
                 'system_message_length' => strlen($systemMessage),
                 'prompt_length' => strlen($prompt),
             ]);
 
-            // Make the API request
             $response = $http->post($this->baseUrl . '/chat/completions', [
                 'model' => $this->model,
                 'messages' => [
@@ -195,10 +166,8 @@
             }
 
             $rawContent = $data['choices'][0]['message']['content'];
-            // Log the raw content from the API for debugging
             Log::info('Raw AI content', ['content' => $rawContent]);
 
-            // Try to extract JSON content if it's wrapped in markdown code blocks
             if (preg_match('/```(?:json)?(.*?)```/s', $rawContent, $matches)) {
                 $jsonContent = trim($matches[1]);
                 Log::info('Extracted JSON from code block', ['extracted' => $jsonContent]);
@@ -206,7 +175,6 @@
                 $jsonContent = $rawContent;
             }
 
-            // Use robust JSON parser instead of simple json_decode
             $content = $this->robustJsonDecode($jsonContent);
 
             if ($content === null) {
@@ -233,11 +201,6 @@
         }
     }
 
-    /**
-     * Test the OpenRouter API connection
-     *
-     * @return array Connection status information
-     */
     public function testConnection(): array
     {
         try {
@@ -245,9 +208,12 @@
                 'Authorization' => 'Bearer ' . $this->apiKey,
                 'Content-Type' => 'application/json',
                 'HTTP-Referer' => config('app.url', 'http://localhost'),
-            ])->withoutVerifying();
-
-            // First test: get models list
+            ]);
+
+            if (!$this->verifySSL) {
+                $http = $http->withoutVerifying();
+            }
+
             $modelsResponse = $http->get($this->baseUrl . '/models');
 
             if ($modelsResponse->failed()) {
@@ -258,233 +224,28 @@
                 ];
             }
 
-            // Simple test message
-            $chatResponse = $http->post($this->baseUrl . '/chat/completions', [
-                'model' => $this->model,
-                'messages' => [
-                    ['role' => 'user', 'content' => 'Say "The OpenRouter API is working!"']
-                ],
-                'max_tokens' => 50
-            ]);
-
-            if ($chatResponse->failed()) {
-                return [
-                    'success' => false,
-                    'error' => 'Chat test failed: ' . $chatResponse->status() . ' ' . $chatResponse->reason(),
-                    'response' => $chatResponse->body()
-                ];
-            }
-
-            $data = $chatResponse->json();
-
-            if (!isset($data['choices'][0]['message']['content'])) {
-                return [
-                    'success' => false,
-                    'error' => 'Missing content in response',
-                    'response' => $data
-                ];
-            }
-
             return [
                 'success' => true,
-                'message' => 'OpenRouter API is working properly',
-                'response' => $data['choices'][0]['message']['content']
+                'models' => $modelsResponse->json()
             ];
         } catch (\Exception $e) {
             return [
                 'success' => false,
-                'error' => 'Exception: ' . $e->getMessage()
+                'error' => 'Test connection failed: ' . $e->getMessage()
             ];
         }
     }
 
-    /**
-     * Clean up a JSON string to improve parsability
-     *
-     * @param string $json The potentially malformed JSON string
-     * @return string Cleaned JSON string
-     */
-    private function cleanJsonString(string $json): string
-    {
-        // Replace Unicode quotes with regular quotes
-        $json = str_replace(["\u201C", "\u201D", "\u201E", "\u2018", "\u2019"], '"', $json);
-
-        // Remove BOM and non-breaking spaces
-        $json = preg_replace('/[\x00-\x1F\x80-\xFF]/', '', $json);
-
-        // Fix trailing commas in arrays and objects (common issue with AI-generated JSON)
-        $json = preg_replace('/,\s*([\]}])/m', '$1', $json);
-
-        // Remove comments
-        $json = preg_replace('!/\*.*?\*/!s', '', $json);
-        $json = preg_replace('!//.*?$!m', '', $json);
-
-        // Try to fix unescaped quotes in values (risky, but can help)
-        $json = preg_replace('/"([^"]*)":\s*"([^"]*)"([^"]*)"/', '"$1": "$2\\"$3"', $json);
-
-        // Log the cleaned JSON
-        Log::info('Cleaned JSON string', ['original_length' => strlen($json), 'cleaned' => $json]);
-
-        return $json;
-    }
-
-    /**
-     * Robust JSON decoder that tries multiple approaches for parsing
-     * AI-generated JSON that may have formatting issues
-     *
-     * @param string $jsonString The JSON string to parse
-     * @return array|null The decoded JSON or null if parsing fails
-     */
-    private function robustJsonDecode(string $jsonString): ?array
-    {
-        // First try simple decode
-        $decoded = json_decode($jsonString, true);
-        if (json_last_error() === JSON_ERROR_NONE && is_array($decoded)) {
+    protected function robustJsonDecode(string $json)
+    {
+        $cleaned = trim($json);
+        $decoded = json_decode($cleaned, true);
+
+        if (json_last_error() === JSON_ERROR_NONE) {
             return $decoded;
         }
 
-        // Clean the string and try again
-        $cleaned = $this->cleanJsonString($jsonString);
-        $decoded = json_decode($cleaned, true);
-        if (json_last_error() === JSON_ERROR_NONE && is_array($decoded)) {
-            return $decoded;
-        }
-
-        // More aggressive approach - extract anything that looks like JSON
-        if (preg_match('/(\{.*\})/s', $jsonString, $matches)) {
-            $extracted = $matches[1];
-            Log::info('Extracted JSON object', ['extracted' => $extracted]);
-
-            $decoded = json_decode($extracted, true);
-            if (json_last_error() === JSON_ERROR_NONE && is_array($decoded)) {
-                return $decoded;
-            }
-
-            // Try cleaning the extracted portion
-            $cleanedExtract = $this->cleanJsonString($extracted);
-            $decoded = json_decode($cleanedExtract, true);
-            if (json_last_error() === JSON_ERROR_NONE && is_array($decoded)) {
-                return $decoded;
-            }
-        }
-
-        // Last resort - try to fix specific syntax errors
-        try {
-            // Use built-in PHP parser to identify potential syntax errors
-            $tempFile = tempnam(sys_get_temp_dir(), 'json_');
-            file_put_contents($tempFile, '<?php $json = ' . var_export($cleaned, true) . ';');
-            include $tempFile;
-            unlink($tempFile);
-
-            // If we got here without a parse error, try to manually build a structure
-            if (isset($json) && is_string($json)) {
-                // Extract all key-value pairs using regex
-                preg_match_all('/"([^"]+)"\s*:\s*"([^"]+)"/', $json, $matches, PREG_SET_ORDER);
-
-                $result = ['assignment' => [], 'tasks' => []];
-                foreach ($matches as $match) {
-                    $key = $match[1];
-                    $value = $match[2];
-
-                    // Determine where this pair belongs
-                    if (in_array($key, ['title', 'unit_name', 'description', 'due_date'])) {
-                        $result['assignment'][$key] = $value;
-                    } else {
-                        // This is likely a task property
-                        // We can't easily reconstruct the full task structure here
-                        // This is a simplification
-                        $result['tasks'][0][$key] = $value;
-                    }
-                }
-
-                return $result;
-            }
-        } catch (\Throwable $e) {
-            Log::error('Exception in robust JSON parsing', [
-                'error' => $e->getMessage(),
-                'trace' => $e->getTraceAsString()
-            ]);
-        }
-
-        // If we get here, all parsing attempts failed
+        // Try fallback decoding methods if needed
         return null;
     }
-<<<<<<< HEAD
-
-    /**
-     * Distribute tasks among group members evenly considering task effort and importance
-     * 
-     * @param array $tasks List of tasks with effort, importance, and other attributes
-     * @param array $groupMembers List of group members who can be assigned tasks
-     * @return array Modified tasks with assigned_to fields populated
-     */
-    public function distributeTasks(array $tasks, array $groupMembers): array
-    {
-        if (empty($groupMembers) || empty($tasks)) {
-            return $tasks;
-        }
-        
-        // Calculate initial workload scores for each member
-        $memberWorkloads = [];
-        foreach ($groupMembers as $member) {
-            $memberWorkloads[$member['id']] = [
-                'id' => $member['id'], 
-                'name' => $member['name'],
-                'totalWorkload' => 0,
-                'taskCount' => 0
-            ];
-        }
-        
-        // First, sort tasks by importance (descending) and effort (descending)
-        usort($tasks, function($a, $b) {
-            // Compare importance first
-            $importanceComp = ($b['importance'] ?? 1) - ($a['importance'] ?? 1);
-            if ($importanceComp !== 0) {
-                return $importanceComp;
-            }
-            
-            // If importance is equal, compare effort
-            return ($b['effort_hours'] ?? 1) - ($a['effort_hours'] ?? 1);
-        });
-        
-        // Assign each task to the member with the lowest current workload
-        foreach ($tasks as &$task) {
-            // Skip if already assigned
-            if (!empty($task['assigned_user_id'])) {
-                // Update the workload for the already assigned member
-                if (isset($memberWorkloads[$task['assigned_user_id']])) {
-                    $memberWorkloads[$task['assigned_user_id']]['totalWorkload'] += ($task['effort_hours'] ?? 1) * ($task['importance'] ?? 1);
-                    $memberWorkloads[$task['assigned_user_id']]['taskCount']++;
-                }
-                continue;
-            }
-            
-            // Find member with lowest current workload
-            $lowestWorkloadMember = null;
-            $lowestWorkload = PHP_INT_MAX;
-            
-            foreach ($memberWorkloads as $memberId => $workloadInfo) {
-                if ($workloadInfo['totalWorkload'] < $lowestWorkload) {
-                    $lowestWorkload = $workloadInfo['totalWorkload'];
-                    $lowestWorkloadMember = $memberId;
-                }
-            }
-            
-            // Assign task to member with lowest workload
-            if ($lowestWorkloadMember !== null) {
-                $task['assigned_user_id'] = $lowestWorkloadMember;
-                $task['assigned_to_name'] = $memberWorkloads[$lowestWorkloadMember]['name'];
-                
-                // Update workload
-                $taskEffort = ($task['effort_hours'] ?? 1);
-                $taskImportance = ($task['importance'] ?? 1);
-                $memberWorkloads[$lowestWorkloadMember]['totalWorkload'] += $taskEffort * $taskImportance;
-                $memberWorkloads[$lowestWorkloadMember]['taskCount']++;
-            }
-        }
-        
-        return $tasks;
-    }
-=======
->>>>>>> d07745d5
 }