import '../css/app.css';

import { createInertiaApp } from '@inertiajs/react';
import { resolvePageComponent } from 'laravel-vite-plugin/inertia-helpers';
import { createRoot } from 'react-dom/client';
import { initializeTheme } from './hooks/use-appearance';

const appName = import.meta.env.VITE_APP_NAME || 'Laravel';

createInertiaApp({
    title: (title) => `${title} - ${appName}`,
<<<<<<< HEAD
    resolve: async (name) => {
        const pages = import.meta.glob('./pages/**/*.tsx');
        const normalizedName = name.charAt(0).toLowerCase() + name.slice(1);

        let path = `./pages/${normalizedName}.tsx`;
        if (!pages[path]) {
            // If normalized (e.g. welcome.tsx) isn't found, try original (e.g. Welcome.tsx)
            path = `./pages/${name}.tsx`;
        }

        // If it's still not found, resolvePageComponent will throw an error as before.
        const page = await resolvePageComponent(path, pages);
=======
    resolve: (name) => {
        console.log('Resolving page:', name);
        const pages = import.meta.glob('./pages/**/*.tsx', { eager: true });
        console.log('Available pages:', Object.keys(pages));
        const page = resolvePageComponent(`./pages/${name}.tsx`, pages);
        console.log('Resolved page:', page);
>>>>>>> 0d150da9
        return page;
    },
    setup({ el, App, props }) {
        const root = createRoot(el);
        root.render(<App {...props} />);
    },
    progress: {
        color: '#4B5563',
    },
});

// This will set light / dark mode on load...
initializeTheme();<|MERGE_RESOLUTION|>--- conflicted
+++ resolved
@@ -9,27 +9,24 @@
 
 createInertiaApp({
     title: (title) => `${title} - ${appName}`,
-<<<<<<< HEAD
     resolve: async (name) => {
         const pages = import.meta.glob('./pages/**/*.tsx');
+
+        // Try lowercase-first version
         const normalizedName = name.charAt(0).toLowerCase() + name.slice(1);
+        let path = `./pages/${normalizedName}.tsx`;
 
-        let path = `./pages/${normalizedName}.tsx`;
         if (!pages[path]) {
-            // If normalized (e.g. welcome.tsx) isn't found, try original (e.g. Welcome.tsx)
+            // Fallback to original casing
             path = `./pages/${name}.tsx`;
         }
 
-        // If it's still not found, resolvePageComponent will throw an error as before.
+        // Debugging (optional: remove in production)
+        console.log('Resolving page:', name);
+        console.log('Available pages:', Object.keys(pages));
+        console.log('Resolved path:', path);
+
         const page = await resolvePageComponent(path, pages);
-=======
-    resolve: (name) => {
-        console.log('Resolving page:', name);
-        const pages = import.meta.glob('./pages/**/*.tsx', { eager: true });
-        console.log('Available pages:', Object.keys(pages));
-        const page = resolvePageComponent(`./pages/${name}.tsx`, pages);
-        console.log('Resolved page:', page);
->>>>>>> 0d150da9
         return page;
     },
     setup({ el, App, props }) {
